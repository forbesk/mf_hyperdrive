from typing import List
import rclpy
from rclpy.node import Node, Parameter
from rcl_interfaces.msg import ParameterDescriptor

from std_msgs.msg import String
from std_msgs.msg import UInt8
from std_msgs.msg import Float64MultiArray
from std_msgs.msg import Float64
from std_msgs.msg import Bool
from sensor_msgs.msg import Temperature

from std_srvs.srv import SetBool

from mf_hyperdrive.pca9685 import PCA9685
<<<<<<< HEAD
from mf_hyperdrive.ms5837 import ms5837
=======
from mf_hyperdrive.powercore import PowerCore, PowerCoreMsg
>>>>>>> c9c8d9f2


def bound(value, low, high):
    """Bound a value between a min and max."""
    return min(high, max(low, value))


# Default parameters (name, default value, description)
DEFAULT_PARAMS = [
    ("pwm_freq_hz", 200, "PWM and LED frequency in Hz"),
    ("pwm_value_center", 1275, "PWM duty cycle (12-bit) for center value (1500us)"),
    (
        "pwm_value_forward",
        1575,
        "PWM duty cycle (12-bit) for full-forward value (1900us)",
    ),
    (
        "pwm_value_reverse",
        925,
        "PWM duty cycle (12-bit) for full-reverse value (1100us)",
    ),
    ("led_max_duty", 2047, "LED duty cycle (12-bit) for full on"),
    (
        "gimbal_pitch_center",
        1228,
        "PWM duty cycle (12-bit) for gimbal pitch center (0deg)",
    ),
    ("gimbal_pitch_pos45", 1392, "PWM duty cycle (12-bit) for gimbal pitch pos 45deg"),
    ("gimbal_pitch_neg45", 1064, "PWM duty cycle (12-bit) for gimbal pitch neg 45deg"),
    (
        "gimbal_roll_center",
        1228,
        "PWM duty cycle (12-bit) for gimbal roll center (0deg)",
    ),
    ("gimbal_roll_pos45", 1392, "PWM duty cycle (12-bit) for gimbal roll pos 45deg"),
    ("gimbal_roll_neg45", 1064, "PWM duty cycle (12-bit) for gimbal roll neg 45deg"),
]

LED_CHANNEL = 12
SERVO_PITCH_CHANNEL = 11  # Servo1 output
SERVO_ROLL_CHANNEL = 10  # Servo2 output


class Hyperdrive(Node):
    def __init__(self):
        super().__init__("hyperdrive")

        self.depth_m: float = 0.0
        self.temp_c: float = 0.0
        self.led_power: int = 0
        self.motors: List[float] = [0.0] * 9
        self.servos: List[float] = [0.0] * 2
        self.mission: bool = False
        self.voltage: float = 0.0
        self.currents: List[float] = [0.0] * 12

        # Initialize topics
        self.depth_pub = self.create_publisher(Float64, "depth", 10)
        self.temp_pub = self.create_publisher(Temperature, "temp", 10)
        self.voltage_pub = self.create_publisher(Float64, "battery_voltage", 10)
        self.mission_pub = self.create_publisher(Bool, "mission_switch", 10)
        self.currents_pub = self.create_publisher(Float64MultiArray, "currents", 10)

        self.led_power_sub = self.create_subscription(
            UInt8, "led", self.led_callback, 10
        )
        self.motors_sub = self.create_subscription(
            Float64MultiArray, "motors", self.motors_callback, 10
        )
        self.servo1_sub = self.create_subscription(
            Float64, "servo1", self.servo1_callback, 10
        )
        self.servo2_sub = self.create_subscription(
            Float64, "servo2", self.servo2_callback, 10
        )

        # Initialize parameters
        self.declare_parameters(
            "",
            [
                (name, default, ParameterDescriptor(description=desc))
                for (name, default, desc) in DEFAULT_PARAMS
            ],
        )

        # Initialize services
        self.create_service(SetBool, "enable_pwm", self.enable_pwm_callback)

        # Create publish timer
        pub_timer_period = 0.02
        self.pub_timer = self.create_timer(pub_timer_period, self.pub_timer_callback)

        # Instantiate PWM generator
        self.get_logger().info("Instantiating PCA9685")
        self.pca9685 = PCA9685()
        self.pca9685.frequency = 200

        # Instantiate depth sensor
        self.get_logger().info("Instantiating depth sensor")
        self.ms5837 = ms5837.MS5837(ms5837.MODEL_02BA, 0)
        if not self.ms5837.init():
            self.get_logger().fatal("Depth sensor not found!")
            rclpy.shutdown()
        self.ms5837.setFluidDensity(ms5837.DENSITY_FRESHWATER)
        self.ms5837.read(ms5837.OSR_256)
        self.initial_depth = self.ms5837.depth()
        self.get_logger().info(f"Initial depth: {self.initial_depth:0.02f}") 

        # Instantiate power core
        self.get_logger().info("Instantiating power core")
        self.pc = PowerCore(callback=self.power_callback)
        self.pc.connect()

    def enable_pwm_callback(self, request, response):
        """ROS service to enable or disable the PCA9685 PWM generation."""
        self.pca9685.enabled = request.data
        response.success = True
        return response

    def remap_motor(self, percent):
        """
        Remaps a desired bidirectional ESC output (-100% to 100%) to a 12-bit
        PWM duty cycle (0-4095).

        Remapping is performed via linear interpolation between the center
        duty cycle and the forward or reverse maximum.
        """
        center = self.get_parameter("pwm_value_center").value

        if percent >= 0:
            forward = self.get_parameter("pwm_value_forward").value
            res = (forward - center) / 100.0 * percent + center
        else:
            reverse = self.get_parameter("pwm_value_reverse").value
            res = (center - reverse) / 100.0 * percent + center

        return res

    def pub_timer_callback(self):
        """Publish depth and temperature data at a fixed interval."""
        depth_msg = Float64()
        self.ms5837.read(ms5837.OSR_256)
        self.depth_m = self.ms5837.depth() - self.initial_depth

        depth_msg.data = self.depth_m
        self.depth_pub.publish(depth_msg)

        temp_msg = Temperature()
        temp_msg.header.stamp = self.get_clock().now().to_msg()
        self.temp_c = self.ms5837.temperature()
        temp_msg.temperature = self.temp_c
        self.temp_pub.publish(temp_msg)

    def led_callback(self, msg):
        """Update LED power level on new message."""
        self.led_power = bound(msg.data, 0, 100)
        max_output = self.get_parameter("led_max_duty").value

        output = int(self.led_power * max_output / 100.0)

        self.get_logger().info(
            f"Setting LED power level to {self.led_power} (duty: {output})"
        )
        self.pca9685.set_pwm(LED_CHANNEL, output)

    def motors_callback(self, msg):
        """Update thruster/motor ESC outputs on new message."""
        self.motors = list(map(lambda x: self.remap_motor(bound(x, -100.0, 100.0)), msg.data))

        self.get_logger().info(str(self.motors))

        for i in range(9):
            self.pca9685.set_pwm(i, int(self.motors[i]))

    def servo_callback(self, msg, servo_id):
        """Update gimbal servo outputs on new message."""
        self.servos[servo_id] = bound(msg.data, -100.0, 100.0)
        self.get_logger().info(
            f"Setting servo {servo_id+1} to {self.servos[servo_id]}"
        )
        # TODO: re-write in terms of angles
        duty = int(self.remap_motor(self.servos[servo_id]))
        self.get_logger().info(f"Calculated duty: {duty}")
        self.pca9685.set_pwm(
            servo_id + SERVO_PITCH_CHANNEL, duty
        )

    def servo1_callback(self, msg):
        self.servo_callback(msg, 0)

    def servo2_callback(self, msg):
        self.servo_callback(msg, 1)

    def power_callback(self, msg: PowerCoreMsg):
        self.mission_pub.publish(Bool(data=msg.mission))
        self.voltage_pub.publish(Float64(data=msg.voltage))
        self.currents_pub.publish(Float64MultiArray(data=msg.currents))


def main(args=None):
    rclpy.init(args=args)

    hyperdrive = Hyperdrive()

    rclpy.spin(hyperdrive)

    hyperdrive.destroy_node()
    rclpy.shutdown()


if __name__ == "__main__":
    main()<|MERGE_RESOLUTION|>--- conflicted
+++ resolved
@@ -13,11 +13,8 @@
 from std_srvs.srv import SetBool
 
 from mf_hyperdrive.pca9685 import PCA9685
-<<<<<<< HEAD
 from mf_hyperdrive.ms5837 import ms5837
-=======
 from mf_hyperdrive.powercore import PowerCore, PowerCoreMsg
->>>>>>> c9c8d9f2
 
 
 def bound(value, low, high):
